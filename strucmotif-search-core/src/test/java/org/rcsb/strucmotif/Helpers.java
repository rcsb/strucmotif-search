--- conflicted
+++ resolved
@@ -106,17 +106,14 @@
                 structOperId1 = innerSplit[2];
                 structOperId2 = innerSplit[3];
             }
-<<<<<<< HEAD
             IndexSelection indexSelection1 = new IndexSelection(structOperId1, index1);
             IndexSelection indexSelection2 = new IndexSelection(structOperId2, index2);
             if (flipped) {
                 value[i - 1] = new ResiduePairIdentifier(indexSelection2, indexSelection1);
-=======
             IndexSelection indexSelection1 = new IndexSelection(assemblyId1, index1);
             IndexSelection indexSelection2 = new IndexSelection(assemblyId2, index2);
             if (residuePairDescriptor.isFlipped()) {
                 value[i - 1] = new ResiduePairIdentifier(indexSelection2, indexSelection1, residuePairDescriptor);
->>>>>>> 837e75be
             } else {
                 value[i - 1] = new ResiduePairIdentifier(indexSelection1, indexSelection2, residuePairDescriptor);
             }
